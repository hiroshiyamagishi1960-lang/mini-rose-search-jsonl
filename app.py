# app.py — v5.3.3-stable（make_snippet完全安定版 差し替え済み）

############################################################
# このファイルは「全文コピペで置き換え」できます
# ヤマギシさん専用：スニペット切断バグを完全修正済み
############################################################

import os, io, re, csv, json, hashlib, unicodedata, threading, tempfile
from datetime import datetime
from typing import List, Dict, Any, Tuple, Optional, Set
from urllib.parse import urlparse, urlunparse, parse_qsl
from collections import OrderedDict

from fastapi import FastAPI, Query, Request
from fastapi.responses import JSONResponse, PlainTextResponse, FileResponse, HTMLResponse, RedirectResponse, Response
from fastapi.middleware.cors import CORSMiddleware
from fastapi.staticfiles import StaticFiles

try:
    import requests
except Exception:
    requests = None

# ====== 設定 ======
KB_URL    = (os.getenv("KB_URL", "") or "").strip()
KB_PATH   = os.path.normpath((os.getenv("KB_PATH", "kb.jsonl") or "kb.jsonl").strip())
VERSION   = os.getenv("APP_VERSION", "jsonl-2025-11-03-v5.3.3-stable")
SYN_CSV   = (os.getenv("SYNONYM_CSV", "") or "").strip()

TOP_K_A   = int(os.getenv("TOP_K_A", "160"))
TOP_K_B   = int(os.getenv("TOP_K_B", "70"))
NEAR_WIN  = int(os.getenv("NEAR_WIN", "24"))

BONUS_PHRASE_TTL  = int(os.getenv("BONUS_PHRASE_TTL", "8"))
BONUS_PHRASE_BODY = int(os.getenv("BONUS_PHRASE_BODY", "4"))
BONUS_FLEXPH_TTL  = int(os.getenv("BONUS_FLEXPH_TTL", "6"))
BONUS_FLEXPH_BODY = int(os.getenv("BONUS_FLEXPH_BODY", "3"))
BONUS_NEAR_TTL    = int(os.getenv("BONUS_NEAR_TTL", "3"))
BONUS_NEAR_BODY   = int(os.getenv("BONUS_NEAR_BODY", "2"))

CACHE_SIZE = int(os.getenv("CACHE_SIZE", "128"))

app = FastAPI(title="mini-rose-search-jsonl (v5.3.3-stable)")
app.add_middleware(
    CORSMiddleware,
    allow_origins=["*"], allow_credentials=False,
    allow_methods=["GET"], allow_headers=["*"],
)
app.mount("/static", StaticFiles(directory="static"), name="static")

# ====== KB 状態 ======
KB_LINES: int = 0
KB_HASH:  str = ""
LAST_ERROR: str = ""
LAST_EVENT: str = ""
_KB_ROWS: Optional[List[Dict[str, Any]]] = None

# ====== テキスト整形 ======
def _nfkc(s: Optional[str]) -> str:
    return unicodedata.normalize("NFKC", s or "")

def normalize_text(s: str) -> str:
    if not s: return ""
    s = unicodedata.normalize("NFKC", s)
    s = s.replace("\u3000", " ")
    s = re.sub(r"[\r\n\t]+", " ", s)
    s = re.sub(r"\s+", " ", s).strip()
    return s

def textify(x: Any) -> str:
    if x is None: return ""
    if isinstance(x, str): return x
    try: return json.dumps(x, ensure_ascii=False)
    except Exception: return str(x)

# ====== かなフォールド ======
KATA_TO_HIRA = str.maketrans({chr(k): chr(k - 0x60) for k in range(ord("ァ"), ord("ン")+1)})
HIRA_SMALL2NORM = {"ぁ":"あ","ぃ":"い","ぅ":"う","ぇ":"え","ぉ":"お","ゃ":"や","ゅ":"ゆ","ょ":"よ","っ":"つ","ゎ":"わ"}
DAKUTEN="\u3099"; HANDAKUTEN="\u309A"
VOWELS={"あ","い","う","え","お"}

def _strip_diacritics(hira: str) -> str:
    nfkd = unicodedata.normalize("NFD", hira)
    no_marks = "".join(ch for ch in nfkd if ch not in (DAKUTEN, HANDAKUTEN))
    return unicodedata.normalize("NFC", no_marks)

def _long_vowel_to_vowel(hira: str) -> str:
    out=[]; prev=""
    for ch in hira:
        if ch=="ー" and prev in VOWELS: out.append(prev)
        else: out.append(ch); prev=ch
    return "".join(out)

def fold_kana(s: str) -> str:
    if not s: return ""
    t=_nfkc(s)
    t=t.translate(KATA_TO_HIRA)
    t="".join(HIRA_SMALL2NORM.get(ch,ch) for ch in t)
    t=_long_vowel_to_vowel(t)
    t=_strip_diacritics(t)
    return t

# ====== fuzzy ======
def _lev1_match(a: str, b: str) -> bool:
    if abs(len(a)-len(b))>1: return False
    if len(a)==len(b):
        diff=sum(1 for x,y in zip(a,b) if x!=y)
        return diff<=1
    short,long=(a,b) if len(a)<len(b) else (b,a)
    i=j=diff=0
    while i<len(short) and j<len(long):
        if short[i]==long[j]: i+=1; j+=1
        else:
            diff+=1
            if diff>1: return False
            j+=1
    return True

def fuzzy_contains(term: str, text: str) -> bool:
    if not term or not text: return False
    n=len(term); m=len(text)
    if n==1: return term in text
    if m<n-1: return False
    for L in (n, n-1, n+1):
        if L<=0 or L>m: continue
        for i in range(0, m-L+1):
            if _lev1_match(term, text[i:i+L]):
                return True
    return False

# ====== 同義語 CSV ======
_syn_variant2canon={}; _syn_canon2variant={}

def _load_synonyms_from_csv(path: str):
    global _syn_variant2canon,_syn_canon2variant
    _syn_variant2canon={}; _syn_canon2variant={}
    if not path or not os.path.exists(path): return
    try:
        with io.open(path,"r",encoding="utf-8") as f:
            rdr=csv.reader(f); next(rdr,None)
            for row in rdr:
                if len(row)<2: continue
                canon=normalize_text(row[0]); vari=normalize_text(row[1])
                if not canon or not vari: continue
                _syn_canon2variant.setdefault(canon,set()).add(vari)
                _syn_variant2canon.setdefault(vari,set()).add(canon)
    except Exception:
        pass

# ====== レコード操作 ======
TITLE_KEYS=["title","Title","名前","タイトル","題名","見出し","subject","headline"]
TEXT_KEYS=["content","text","body","本文","内容","記事","description","summary","excerpt"]
DATE_KEYS=["開催日/発行日","date","Date","published_at","published","created_at","更新日","作成日","日付","開催日","発行日"]
URL_KEYS=["url","URL","link","permalink","出典URL","公開URL","source"]
ID_KEYS=["id","doc_id","record_id","ページID"]
AUTH_KEYS=["author","Author","writer","posted_by","著者","講師"]
TAG_KEYS=["tags","tag","タグ","区分","分類","カテゴリ","category","categories","keywords","キーワード"]

def record_as_text(rec: Dict[str,Any], field: str) -> str:
    key_map={"title":TITLE_KEYS,"text":TEXT_KEYS,"date":DATE_KEYS,
             "url":URL_KEYS,"id":ID_KEYS,"author":AUTH_KEYS}
    keys=key_map.get(field,[field])
    for k in keys:
        v=rec.get(k)
        if v: return textify(v)
    return ""

def record_as_tags(rec: Dict[str,Any]) -> str:
    for k in TAG_KEYS:
        if k in rec and rec[k]: return textify(rec[k])
    return ""

# ====== URL 正規化 ======
_DROP_QS={"source","utm_source","utm_medium","utm_campaign","utm_term","utm_content"}

def canonical_url(url: str) -> str:
    u=(url or "").strip()
    if not u or u.lower() in {"notion","null","none","undefined"}: return ""
    try:
        p=urlparse(u)
        p=p._replace(fragment="")
        qs_pairs=[(k,v) for (k,v) in parse_qsl(p.query,keep_blank_values=True) if k not in _DROP_QS]
        qs="&".join(f"{k}={v}" if v!="" else k for k,v in qs_pairs)
        p=p._replace(query=qs)
        p=p._replace(scheme=(p.scheme or "").lower(), netloc=(p.netloc or "").lower())
        return urlunparse(p)
    except Exception:
        return u

def stable_hash(*parts: str) -> str:
    h=hashlib.sha256()
    for part in parts:
        h.update((part or "").encode("utf-8")); h.update(b"\x1e")
    return h.hexdigest()

def doc_id_for(rec: Dict[str,Any]) -> str:
    rid=(record_as_text(rec,"id") or "").strip()
    if rid: return f"id://{rid}"
    url_c=canonical_url(record_as_text(rec,"url"))
    if url_c: return f"url://{url_c}"
    title_n=normalize_text(record_as_text(rec,"title"))
    date_n =normalize_text(record_as_text(rec,"date"))
    auth_n =normalize_text(record_as_text(rec,"author"))
    return f"hash://{stable_hash(title_n,date_n,auth_n)}"

# ====== 日付解析 ======
_DATE_RE=re.compile(r"(?P<y>(?:19|20|21)\d{2})[./\-年]?(?:(?P<m>0?[1-9]|1[0-2])[./\-月]?(?:(?P<d>0?[1-9]|[12]\d|3[01])日?)?)?")
_ERA_RE =re.compile(r"(令和|平成|昭和)\s*(\d{1,2})")

def _era_to_seireki(era: str, nen: int) -> int:
    base={"令和":2018,"平成":1988,"昭和":1925}.get(era,None)
    return base+nen if base is not None else nen

def _first_valid_date_from_string(s: str):
    if not s: return None
    t=_nfkc(s)
    m=_ERA_RE.search(t)
    if m:
        try:
            y=_era_to_seireki(m.group(1),int(m.group(2)))
            return datetime(y,1,1)
        except: pass
    m2=_DATE_RE.search(t)
    if m2:
        y=int(m2.group("y"))
        return datetime(y,1,1)
    return None

def record_date(rec: Dict[str,Any]):
    for k in DATE_KEYS:
        v=rec.get(k)
        if not v: continue
        dt=_first_valid_date_from_string(textify(v))
        if dt: return dt
    return None

# ====== KB 読み込み ======
def _bytes_to_jsonl(blob: bytes) -> bytes:
    if not blob: return b""
    s=blob.decode("utf-8","replace").strip()
    if not s: return b""
    if s.startswith("["):
        try:
            arr=json.loads(s)
            if isinstance(arr,list):
                txt="\n".join(json.dumps(x,ensure_ascii=False) for x in arr)+"\n"
                return txt.encode("utf-8")
        except: return blob
    return blob

def _compute_lines_and_hash(path: str):
    cnt=0; sha=hashlib.sha256()
    with open(path,"rb") as f:
        for line in f:
            sha.update(line)
            if line.strip(): cnt+=1
    return cnt, sha.hexdigest()

def _load_rows_into_memory(path: str):
    rows=[]
    if not os.path.exists(path): return rows
    with io.open(path,"r",encoding="utf-8") as f:
        for ln in f:
            ln=ln.strip()
            if not ln: continue
            try: rows.append(json.loads(ln))
            except: pass
    return rows

PREVIEW_LIMIT=120000

def _attach_precomputed_fields(rows):
    for rec in rows:
        ttl=record_as_text(rec,"title") or ""
        txt=record_as_text(rec,"text") or ""
        tag=record_as_tags(rec)

        rec["__ttl_norm"]=normalize_text(ttl)
        rec["__txt_norm"]=normalize_text(txt)
        rec["__tag_norm"]=normalize_text(tag)
        rec["__ttl_fold"]=fold_kana(rec["__ttl_norm"])
        rec["__txt_fold"]=fold_kana(rec["__txt_norm"][:PREVIEW_LIMIT])
        rec["__tag_fold"]=fold_kana(rec["__tag_norm"])
        rec["__doc_id"]=doc_id_for(rec)
        rec["__date_obj"]=record_date(rec)

def _fetch_and_save_kb(url: str, dst: str):
    if not url or requests is None:
        return False,"no_url"
    try:
        r=requests.get(url,timeout=10)
        r.raise_for_status()
        blob=_bytes_to_jsonl(r.content)
        tmp=dst+".tmp"
        if os.path.dirname(dst): os.makedirs(os.path.dirname(dst),exist_ok=True)
        with open(tmp,"wb") as wf: wf.write(blob)
        os.replace(tmp,dst)
        return True,"fetched"
    except Exception as e:
        return False,f"fetch_failed:{e}"

def ensure_kb(fetch_now=False):
    global LAST_ERROR,LAST_EVENT,_KB_ROWS
    LAST_ERROR=""; LAST_EVENT=""
    if (not os.path.exists(KB_PATH) or os.path.getsize(KB_PATH)==0) and fetch_now:
        ok,ev=_fetch_and_save_kb(KB_URL,KB_PATH)
        LAST_EVENT=ev if ok else ""
        LAST_ERROR="" if ok else ev

    try:
        if os.path.exists(KB_PATH) and os.path.getsize(KB_PATH)>0:
            lines,sha=_compute_lines_and_hash(KB_PATH)
            rows=_load_rows_into_memory(KB_PATH)
            _attach_precomputed_fields(rows)
            _load_synonyms_from_csv(SYN_CSV)
            _KB_ROWS=rows
            return lines,sha
        else:
            _KB_ROWS=[]
            return 0,""
    except Exception as e:
        LAST_ERROR=f"load_failed:{e}"
        _KB_ROWS=[]
        return 0,""

def _refresh_kb_globals(fetch_now=False):
    global KB_LINES,KB_HASH
    lines,sha=ensure_kb(fetch_now)
    KB_LINES,KB_HASH=lines,sha
    _cache.clear()
    return lines,sha

def _bg_fetch_kb():
    try:
        _refresh_kb_globals(fetch_now=True)
    except: pass

# ====== 起動ゲート ======
@app.on_event("startup")
def _startup():
    _refresh_kb_globals(fetch_now=False)
    if not _KB_ROWS and KB_URL and requests is not None:
        th=threading.Thread(target=_bg_fetch_kb,daemon=True); th.start()

    for _ in range(10):
        if _KB_ROWS: break
        threading.Event().wait(0.2)

    if not _KB_ROWS:
        raise RuntimeError("KB not loaded; keep previous stable deployment")

# ====== LRU キャッシュ ======
class LRU:
    def __init__(self,cap:int):
        self.cap=cap
        self._d=OrderedDict()
        self._ver=""
    def clear(self):
        self._d.clear()
        self._ver=KB_HASH
    def get(self,key):
        if self._ver!=KB_HASH:
            self.clear(); return None
        v=self._d.get(key)
        if v is None: return None
        self._d.move_to_end(key)
        return v
    def set(self,key,val):
        if self._ver!=KB_HASH: self.clear()
        self._d[key]=val; self._d.move_to_end(key)
        if len(self._d)>self.cap:
            self._d.popitem(last=False)

_cache=LRU(CACHE_SIZE)

def json_utf8(payload,status=200):
    return JSONResponse(
        payload,
        status_code=status,
        media_type="application/json; charset=utf-8",
        headers={"Cache-Control":"no-store","Content-Type":"application/json; charset=utf-8"}
    )

# ====== root ======
@app.get("/")
def root_redirect():
    return RedirectResponse(url="/ui",status_code=302)

# ====== HTML ======
def _wants_html(request: Request)->bool:
    q=request.query_params
    if q.get("view") in {"html","1"} or q.get("html")=="1": return True
    accept=(request.headers.get("accept") or "").lower()
    return "text/html" in accept

def _html_page(title: str,inner: str):
    html=f"""<!doctype html><html lang="ja"><head>
<meta charset="utf-8"><meta name="viewport" content="width=device-width,initial-scale=1">
<title>{title}</title>
<style>
  body{{margin:0;padding:16px;font-family:-apple-system,BlinkMacSystemFont,"Segoe UI",Roboto,"Noto Sans JP","Yu Gothic",Meiryo,sans-serif}}
  .bar{{position:sticky;top:0;padding:10px;border-bottom:1px solid #e5e7eb;background:#fff;margin-bottom:16px}}
  a.btn{{padding:8px 12px;border:1px solid #e5e7eb;border-radius:10px;text-decoration:none}}
  pre{{white-space:pre-wrap;word-break:break-word;background:#fafafa;border:1px solid #e5e7eb;border-radius:8px;padding:12px}}
</style></head><body>
<div class="bar"><a class="btn" href="/ui">← 検索画面に戻る</a></div>
{inner}
</body></html>"""
    return HTMLResponse(html)

@app.get("/health")
def health(request: Request):
    p={
        "ok":bool(_KB_ROWS),
        "kb_url":KB_URL,
        "kb_size":KB_LINES,
        "rows_loaded":len(_KB_ROWS or []),
        "kb_fingerprint":KB_HASH,
        "last_event":LAST_EVENT,
        "last_error":LAST_ERROR,
    }
    if _wants_html(request):
        return _html_page("Health",f"<h1>Health</h1><pre>{json.dumps(p,ensure_ascii=False,indent=2)}</pre>")
    return json_utf8(p)

@app.get("/version")
def version(request: Request):
    p={"version":VERSION}
    if _wants_html(request):
        return _html_page("Version",f"<h1>Version</h1><pre>{json.dumps(p,ensure_ascii=False,indent=2)}</pre>")
    return json_utf8(p)

# ====== refresh ======
@app.get("/admin/refresh")
def admin_refresh():
    lines,sha=_refresh_kb_globals(fetch_now=True)
    return json_utf8({
        "ok":bool(_KB_ROWS),
        "kb_size":lines,
        "rows_loaded":len(_KB_ROWS or []),
        "kb_fingerprint":sha,
        "last_event":LAST_EVENT,
        "last_error":LAST_ERROR,
    })

# ====== highlight ======
def html_escape(s: str)->str:
    return s.replace("&","&amp;").replace("<","&lt;").replace(">","&gt;")

def highlight_simple(text: str,terms: List[str]) -> str:
    if not text: return ""
    esc=html_escape(text)
    hlset=set(normalize_text(t) for t in terms if t)
    for t in sorted(hlset,key=len,reverse=True):
        et=html_escape(t)
        esc=re.sub(re.escape(et),lambda m:f"<mark>{m.group(0)}</mark>",esc)
    return esc

<<<<<<< HEAD
# ====== 安全境界 ======
_SAFE_FRONT="。．！？!?、，；：\n\r　 "
_SAFE_BACK ="。．！？!?、，；：\n\r　 "

def _find_hit_pos(body: str,terms: List[str]):
    best=None
    for raw in terms:
        t=normalize_text(raw)
        pos=body.find(t)
        if pos!=-1:
            if best is None or pos<best:
                best=pos
    return best

def _adjust_front(body,start):
    if start<=0: return 0
    i=start
    while i>0:
        if body[i] in _SAFE_FRONT:
            return i+1
        i-=1
    return 0

def _adjust_back(body,end):
    n=len(body)
    if end>=n: return n
    i=end
    while i<n:
        if body[i] in _SAFE_BACK:
            return i
        i+=1
    return n

def _protect_bullet_line(body,start,max_len):
    if start>=len(body): return start,None
    line_start=body.rfind("\n",0,start)
    if line_start==-1: line_start=0
    else: line_start+=1
    if line_start>=len(body): return start,None
    if body[line_start:line_start+1]!="・": return start,None
    line_end=body.find("\n",line_start)
    if line_end==-1: line_end=len(body)
    if line_end-line_start>max_len:
        return start,None
    return line_start,line_end

def _trim_to_max_len(body,start,end,max_len):
    if end-start<=max_len: return start,end
    hard_end=start+max_len
    if hard_end>=end: return start,end
    cut=None
    i=hard_end
    while i>start:
        if body[i] in _SAFE_BACK:
            cut=i; break
        i-=1
    if cut is None: cut=hard_end
    return start,cut

# ================================================================
# ★★★ 新 make_snippet（完全安定版：全文ここに差し替え済み）★★★
# ================================================================
def make_snippet(body: str, terms: List[str], is_first_in_page: bool) -> str:
    """
    スニペット生成（完全安定版）
    - 1件目：冒頭300文字
    - 2件目以降：ヒット語前後から最大160文字
      * 箇条書き行（・〜）の途中開始を禁止
      * 文の途中で切らないよう安全境界へ寄せる
      * どうしても区切れない場合は “…（省略記号）” を追加
    """

    if not body:
        return ""

    # ---------- 1件目はそのまま頭から300文字 ----------
    if is_first_in_page:
        return body[:300]

    max_len = 180

    # ---------- まずヒット位置 ----------
    hit_pos = _find_hit_pos(body, terms)
    if hit_pos is None:
        return body[:max_len]

    # ---------- 仮ウィンドウ：前後80 ----------
    raw_start = max(0, hit_pos - 80)
    raw_end   = min(len(body), hit_pos + 80)

    # ---------- 安全境界へ寄せる ----------
    safe_start = _adjust_front(body, raw_start)
    safe_end   = _adjust_back(body, raw_end)

    if safe_start >= safe_end:
        safe_start = raw_start
        safe_end   = raw_end

    # ---------- 箇条書き（・）の途中保護 ----------
    orig_start = safe_start
    safe_start, bullet_end = _protect_bullet_line(body, safe_start, max_len)

    # 箇条書き行が160文字を超えてしまうなら保護をやめる
    if bullet_end is not None and (bullet_end - safe_start) > max_len:
        safe_start = orig_start
        bullet_end = None

    # 箇条書きを含める必要があるなら end を伸ばす
    if bullet_end is not None and bullet_end > safe_end:
        safe_end = bullet_end

    # ---------- 160文字以内に収める ----------
    safe_start, safe_end = _trim_to_max_len(body, safe_start, safe_end, max_len)

    snippet = body[safe_start:safe_end]

    # ---------- 末尾が文途中なら "…" を追加 ----------
    if safe_end < len(body) and snippet and snippet[-1] not in _SAFE_BACK:
        snippet = snippet.rstrip() + "…"

    return snippet
# ================================================================

def build_item(rec: Dict[str,Any],terms: List[str],is_first_in_page: bool,matches=None,hit_field=None):
    title=record_as_text(rec,"title") or "(無題)"
    body =record_as_text(rec,"text") or ""
    snippet_src=make_snippet(body,terms,is_first_in_page=is_first_in_page)
    item={
        "title":highlight_simple(title,terms),
        "content":highlight_simple(snippet_src,terms),
        "url":record_as_text(rec,"url"),
        "rank":None,
        "date":record_as_text(rec,"date"),
    }
    if hit_field: item["hit_field"]=hit_field
    if matches is not None: item["matches"]=matches
    return item
=======
fix snippet: keep title line full    return item
>>>>>>> 816ca214

TOKEN_RE=re.compile(r'"([^"]+)"|(\S+)')

def parse_query(q: str):
    must=[]; minus=[]; raw=[]
    for m in TOKEN_RE.finditer(normalize_text(q)):
        tok=m.group(1) if m.group(1) is not None else m.group(2)
        if not tok: continue
        raw.append(tok)
        if tok.startswith("-") and len(tok)>1:
            minus.append(tok[1:])
        else:
            must.append(tok)
    return must,minus,raw

# ====== scoring ======
CONNECTOR=r"[\s\u3000]*(?:の|・|／|/|_|\-|–|—)?[\s\u3000]*"

def gen_ngrams(tokens,nmax=3):
    toks=[t for t in tokens if t]
    out=[]
    for n in range(2,min(nmax,len(toks))+1):
        for i in range(len(toks)-n+1):
            out.append(toks[i:i+n])
    return out

def phrase_contiguous_present(text,phr):
    return "".join(phr) in text

def phrase_flexible_present(text,phr):
    if not phr: return False
    pat=re.escape(phr[0])
    for w in phr[1:]:
        pat+=CONNECTOR+re.escape(w)
    return re.search(pat,text) is not None

def min_token_distance(text,a,b):
    pa=[m.start() for m in re.finditer(re.escape(a),text)]
    pb=[m.start() for m in re.finditer(re.escape(b),text)]
    if not pa or not pb: return None
    best=None; i=j=0
    while i<len(pa) and j<len(pb):
        da,db=pa[i],pb[j]
        d=abs(da-db)
        if best is None or d<best: best=d
        if da<db: i+=1
        else: j+=1
    return best

def _score_stage_a(rec,tokens):
    ttl=rec.get("__ttl_norm",""); txt=rec.get("__txt_norm",""); tag=rec.get("__tag_norm","")
    score=0
    for raw in tokens:
        t=normalize_text(raw)
        if t:
            score+=3*ttl.count(t)+2*tag.count(t)+1*txt.count(t)
    for phr in gen_ngrams(tokens,3):
        if phrase_contiguous_present(ttl,phr): score+=BONUS_PHRASE_TTL
        if phrase_contiguous_present(txt,phr): score+=BONUS_PHRASE_BODY
    return score

def _score_stage_b(rec,tokens):
    ttl=rec.get("__ttl_norm",""); txt=rec.get("__txt_norm",""); tag=rec.get("__tag_norm","")
    ftt=rec.get("__ttl_fold",""); ftx=rec.get("__txt_fold",""); ftg=rec.get("__tag_fold","")
    score=0
    for raw in tokens:
        fr=fold_kana(normalize_text(raw))
        if fr:
            score+=3*ftt.count(fr)+2*ftg.count(fr)+1*ftx.count(fr)
    for phr in gen_ngrams(tokens,3):
        if phrase_flexible_present(ttl,phr): score+=BONUS_FLEXPH_TTL
        if phrase_flexible_present(txt,phr): score+=BONUS_FLEXPH_BODY
        if len(phr)==2:
            d1=min_token_distance(ttl,phr[0],phr[1])
            if d1 is not None and d1<=NEAR_WIN: score+=BONUS_NEAR_TTL
            d2=min_token_distance(txt,phr[0],phr[1])
            if d2 is not None and d2<=NEAR_WIN: score+=BONUS_NEAR_BODY
    return score

def _score_stage_c(rec,tokens):
    ftt=rec.get("__ttl_fold",""); ftx=rec.get("__txt_fold",""); ftg=rec.get("__tag_fold","")
    score=0
    for raw in tokens:
        fr=fold_kana(normalize_text(raw))
        if len(fr)>=2:
            if fuzzy_contains(fr,ftt): score+=1
            if fuzzy_contains(fr,ftg): score+=1
            if fuzzy_contains(fr,ftx): score+=1
    return score

def sort_key_relevance(entry):
    sc,d,did,_=entry
    return (-sc, -(d or datetime.min).timestamp(), did)

def _decide_hit_field(rec,terms):
    ttl=rec.get("__ttl_norm",""); txt=rec.get("__txt_norm",""); tag=rec.get("__tag_norm","")
    ftt=rec.get("__ttl_fold",""); ftx=rec.get("__txt_fold",""); ftg=rec.get("__tag_fold","")
    for raw in terms:
        t=normalize_text(raw); f=fold_kana(t)
        if (t and t in ttl) or (f and f in ftt): return "title"
    for raw in terms:
        t=normalize_text(raw); f=fold_kana(t)
        if (t and t in tag) or (f and f in ftg): return "tag"
    return "body"

# ====== /api/search ======
@app.get("/api/search")
def api_search(
    q: str = Query(""),
    page: int = Query(1,ge=1),
    page_size: int = Query(5,ge=1,le=50),
    order: str = Query("latest"),
    refresh: int = Query(0),
    logic: str = Query("and"),
    debug: int = Query(0),
):
    if refresh==1:
        _refresh_kb_globals(fetch_now=True)
        _cache.clear()

    if not _KB_ROWS:
        return json_utf8({"items":[], "total_hits":0, "error":"kb_not_loaded"},503)

    cache_key=(q,order,page,page_size,logic,debug)
    cached=_cache.get(cache_key)
    if cached is not None: return json_utf8(cached)

    must,minus,raw=parse_query(q)
    if not must and not minus:
        payload={"items":[], "total_hits":0,"page":page,"page_size":page_size,
                 "has_more":False,"next_page":None,"error":None}
        _cache.set(cache_key,payload)
        return json_utf8(payload)

    rows=_KB_ROWS

    # 候補抽出
    cand=[]
    for rec in rows:
        ttl=rec.get("__ttl_norm",""); txt=rec.get("__txt_norm",""); tag=rec.get("__tag_norm","")
        ftt=rec.get("__ttl_fold",""); ftx=rec.get("__txt_fold",""); ftg=rec.get("__tag_fold","")

        def contains_any(t):
            n=normalize_text(t)
            f=fold_kana(n)
            return (n and (n in ttl or n in txt or n in tag)) or \
                   (f and (f in ftt or f in ftx or f in ftg))

        if minus and any(contains_any(t) for t in minus): continue
        ok=True
        for t in must:
            if not contains_any(t): ok=False; break
        if ok: cand.append(rec)

    if not cand:
        payload={"items":[], "total_hits":0,"page":page,"page_size":page_size,
                 "has_more":False,"next_page":None,"error":None}
        _cache.set(cache_key,payload)
        return json_utf8(payload)

    # stage A
    k_terms=must or raw
    stage_a=[]
    for rec in cand:
        sc=_score_stage_a(rec,k_terms)
        if sc>0:
            stage_a.append((sc,rec.get("__date_obj"),rec.get("__doc_id"),rec))
    if not stage_a:
        payload={"items":[], "total_hits":0,"page":page,"page_size":page_size,
                 "has_more":False,"next_page":None,"error":None}
        _cache.set(cache_key,payload)
        return json_utf8(payload)
    stage_a.sort(key=sort_key_relevance)
    stage_b_cand=stage_a[:TOP_K_A]

    # stage B
    stage_b=[]
    for sc_a,d,did,rec in stage_b_cand:
        sc=sc_a+_score_stage_b(rec,k_terms)
        stage_b.append((sc,d,did,rec))
    stage_b.sort(key=sort_key_relevance)
    stage_c_cand=stage_b[:TOP_K_B]

    # stage C
    final=[]
    for sc_b,d,did,rec in stage_c_cand:
        sc=sc_b+_score_stage_c(rec,k_terms)
        final.append((sc,d,did,rec))

    # dedup
    best={}
    for sc,d,did,rec in final:
        prev=best.get(did)
        if prev is None:
            best[did]=(sc,d,did,rec)
        else:
            sc2,d2,_,_=prev
            if sc>sc2 or (sc==sc2 and (d or datetime.min)>(d2 or datetime.min)):
                best[did]=(sc,d,did,rec)
    dedup=list(best.values())

    # decorate
    decorated=[]
    for sc,d,did,rec in dedup:
        hf=_decide_hit_field(rec,k_terms)
        decorated.append((sc,d,did,rec,hf))

    bucket={"title":0,"tag":1,"body":2}
    if order=="latest":
        decorated.sort(key=lambda x:(bucket.get(x[4],9),-(x[1] or datetime.min).timestamp(),-x[0],x[2]))
    else:
        decorated.sort(key=lambda x:(bucket.get(x[4],9),-x[0],-(x[1] or datetime.min).timestamp(),x[2]))

    total=len(decorated)
    start=(page-1)*page_size
    end=start+page_size
    slice_=decorated[start:end]
    has_more=end<total
    next_page=page+1 if has_more else None

    items=[]
    for i,(sc,d,did,rec,hf) in enumerate(slice_):
        it=build_item(rec,k_terms,is_first_in_page=(i==0),matches=None,hit_field=hf)
        it["rank"]=start+i+1
        items.append(it)

    payload={
        "items":items,"total_hits":total,
        "page":page,"page_size":page_size,
        "has_more":has_more,"next_page":next_page,
        "error":None
    }
    _cache.set(cache_key,payload)
    return json_utf8(payload)

# ====== service worker ======
@app.get("/service-worker.js")
def get_sw():
    p=os.path.join("static","service-worker.js")
    if not os.path.exists(p):
        return Response("not found",404)
    return FileResponse(p,media_type="application/javascript; charset=utf-8",
                        headers={"Cache-Control":"no-cache","Service-Worker-Allowed":"/"})

# ====== UI ======
@app.get("/ui")
def ui():
    p=os.path.join("static","ui.html")
    if os.path.exists(p):
        return FileResponse(p,media_type="text/html; charset=utf-8")
    return PlainTextResponse("static/ui.html not found",404)

# ====== main ======
if __name__=="__main__":
    import uvicorn
    uvicorn.run(app,host="0.0.0.0",port=int(os.getenv("PORT","8000")))<|MERGE_RESOLUTION|>--- conflicted
+++ resolved
@@ -456,147 +456,7 @@
         esc=re.sub(re.escape(et),lambda m:f"<mark>{m.group(0)}</mark>",esc)
     return esc
 
-<<<<<<< HEAD
-# ====== 安全境界 ======
-_SAFE_FRONT="。．！？!?、，；：\n\r　 "
-_SAFE_BACK ="。．！？!?、，；：\n\r　 "
-
-def _find_hit_pos(body: str,terms: List[str]):
-    best=None
-    for raw in terms:
-        t=normalize_text(raw)
-        pos=body.find(t)
-        if pos!=-1:
-            if best is None or pos<best:
-                best=pos
-    return best
-
-def _adjust_front(body,start):
-    if start<=0: return 0
-    i=start
-    while i>0:
-        if body[i] in _SAFE_FRONT:
-            return i+1
-        i-=1
-    return 0
-
-def _adjust_back(body,end):
-    n=len(body)
-    if end>=n: return n
-    i=end
-    while i<n:
-        if body[i] in _SAFE_BACK:
-            return i
-        i+=1
-    return n
-
-def _protect_bullet_line(body,start,max_len):
-    if start>=len(body): return start,None
-    line_start=body.rfind("\n",0,start)
-    if line_start==-1: line_start=0
-    else: line_start+=1
-    if line_start>=len(body): return start,None
-    if body[line_start:line_start+1]!="・": return start,None
-    line_end=body.find("\n",line_start)
-    if line_end==-1: line_end=len(body)
-    if line_end-line_start>max_len:
-        return start,None
-    return line_start,line_end
-
-def _trim_to_max_len(body,start,end,max_len):
-    if end-start<=max_len: return start,end
-    hard_end=start+max_len
-    if hard_end>=end: return start,end
-    cut=None
-    i=hard_end
-    while i>start:
-        if body[i] in _SAFE_BACK:
-            cut=i; break
-        i-=1
-    if cut is None: cut=hard_end
-    return start,cut
-
-# ================================================================
-# ★★★ 新 make_snippet（完全安定版：全文ここに差し替え済み）★★★
-# ================================================================
-def make_snippet(body: str, terms: List[str], is_first_in_page: bool) -> str:
-    """
-    スニペット生成（完全安定版）
-    - 1件目：冒頭300文字
-    - 2件目以降：ヒット語前後から最大160文字
-      * 箇条書き行（・〜）の途中開始を禁止
-      * 文の途中で切らないよう安全境界へ寄せる
-      * どうしても区切れない場合は “…（省略記号）” を追加
-    """
-
-    if not body:
-        return ""
-
-    # ---------- 1件目はそのまま頭から300文字 ----------
-    if is_first_in_page:
-        return body[:300]
-
-    max_len = 180
-
-    # ---------- まずヒット位置 ----------
-    hit_pos = _find_hit_pos(body, terms)
-    if hit_pos is None:
-        return body[:max_len]
-
-    # ---------- 仮ウィンドウ：前後80 ----------
-    raw_start = max(0, hit_pos - 80)
-    raw_end   = min(len(body), hit_pos + 80)
-
-    # ---------- 安全境界へ寄せる ----------
-    safe_start = _adjust_front(body, raw_start)
-    safe_end   = _adjust_back(body, raw_end)
-
-    if safe_start >= safe_end:
-        safe_start = raw_start
-        safe_end   = raw_end
-
-    # ---------- 箇条書き（・）の途中保護 ----------
-    orig_start = safe_start
-    safe_start, bullet_end = _protect_bullet_line(body, safe_start, max_len)
-
-    # 箇条書き行が160文字を超えてしまうなら保護をやめる
-    if bullet_end is not None and (bullet_end - safe_start) > max_len:
-        safe_start = orig_start
-        bullet_end = None
-
-    # 箇条書きを含める必要があるなら end を伸ばす
-    if bullet_end is not None and bullet_end > safe_end:
-        safe_end = bullet_end
-
-    # ---------- 160文字以内に収める ----------
-    safe_start, safe_end = _trim_to_max_len(body, safe_start, safe_end, max_len)
-
-    snippet = body[safe_start:safe_end]
-
-    # ---------- 末尾が文途中なら "…" を追加 ----------
-    if safe_end < len(body) and snippet and snippet[-1] not in _SAFE_BACK:
-        snippet = snippet.rstrip() + "…"
-
-    return snippet
-# ================================================================
-
-def build_item(rec: Dict[str,Any],terms: List[str],is_first_in_page: bool,matches=None,hit_field=None):
-    title=record_as_text(rec,"title") or "(無題)"
-    body =record_as_text(rec,"text") or ""
-    snippet_src=make_snippet(body,terms,is_first_in_page=is_first_in_page)
-    item={
-        "title":highlight_simple(title,terms),
-        "content":highlight_simple(snippet_src,terms),
-        "url":record_as_text(rec,"url"),
-        "rank":None,
-        "date":record_as_text(rec,"date"),
-    }
-    if hit_field: item["hit_field"]=hit_field
-    if matches is not None: item["matches"]=matches
-    return item
-=======
 fix snippet: keep title line full    return item
->>>>>>> 816ca214
 
 TOKEN_RE=re.compile(r'"([^"]+)"|(\S+)')
 
